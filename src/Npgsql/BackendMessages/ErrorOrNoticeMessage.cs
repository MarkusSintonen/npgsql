﻿#region License
// The PostgreSQL License
//
// Copyright (C) 2016 The Npgsql Development Team
//
// Permission to use, copy, modify, and distribute this software and its
// documentation for any purpose, without fee, and without a written
// agreement is hereby granted, provided that the above copyright notice
// and this paragraph and the following two paragraphs appear in all copies.
//
// IN NO EVENT SHALL THE NPGSQL DEVELOPMENT TEAM BE LIABLE TO ANY PARTY
// FOR DIRECT, INDIRECT, SPECIAL, INCIDENTAL, OR CONSEQUENTIAL DAMAGES,
// INCLUDING LOST PROFITS, ARISING OUT OF THE USE OF THIS SOFTWARE AND ITS
// DOCUMENTATION, EVEN IF THE NPGSQL DEVELOPMENT TEAM HAS BEEN ADVISED OF
// THE POSSIBILITY OF SUCH DAMAGE.
//
// THE NPGSQL DEVELOPMENT TEAM SPECIFICALLY DISCLAIMS ANY WARRANTIES,
// INCLUDING, BUT NOT LIMITED TO, THE IMPLIED WARRANTIES OF MERCHANTABILITY
// AND FITNESS FOR A PARTICULAR PURPOSE. THE SOFTWARE PROVIDED HEREUNDER IS
// ON AN "AS IS" BASIS, AND THE NPGSQL DEVELOPMENT TEAM HAS NO OBLIGATIONS
// TO PROVIDE MAINTENANCE, SUPPORT, UPDATES, ENHANCEMENTS, OR MODIFICATIONS.
#endregion

using System;
using System.Diagnostics.Contracts;
using System.Runtime.Serialization;
using Npgsql.Logging;
#if NET45 || NET451
using System.Runtime.Serialization;
#endif

namespace Npgsql.BackendMessages
{
<<<<<<< HEAD
    [Serializable]
=======
#if NET45 || NET451
    [Serializable]
#endif
>>>>>>> 9e75d8d9
    class ErrorOrNoticeMessage
    {
        static readonly NpgsqlLogger Log = NpgsqlLogManager.GetCurrentClassLogger();

        internal string Severity { get; private set; }
        internal string Code { get; private set; }
        internal string Message { get; private set; }
        internal string Detail { get; private set; }
        internal string Hint { get; private set; }
        internal int Position { get; private set; }
        internal int InternalPosition { get; private set; }
        internal string InternalQuery { get; private set; }
        internal string Where { get; private set; }
        internal string SchemaName { get; private set; }
        internal string TableName { get; private set; }
        internal string ColumnName { get; private set; }
        internal string DataTypeName { get; private set; }
        internal string ConstraintName { get; private set; }
        internal string File { get; private set; }
        internal string Line { get; private set; }
        internal string Routine { get; private set; }

        // ReSharper disable once FunctionComplexityOverflow
        internal ErrorOrNoticeMessage(ReadBuffer buf)
        {
            while (true)
            {
                var code = (ErrorFieldTypeCode)buf.ReadByte();
                switch (code) {
                case ErrorFieldTypeCode.Done:
                    // Null terminator; error message fully consumed.
                    return;
                case ErrorFieldTypeCode.Severity:
                    Severity = buf.ReadNullTerminatedString(PGUtil.RelaxedUTF8Encoding);
                    break;
                case ErrorFieldTypeCode.Code:
                    Code = buf.ReadNullTerminatedString();
                    break;
                case ErrorFieldTypeCode.Message:
                    Message = buf.ReadNullTerminatedString(PGUtil.RelaxedUTF8Encoding);
                    break;
                case ErrorFieldTypeCode.Detail:
                    Detail = buf.ReadNullTerminatedString(PGUtil.RelaxedUTF8Encoding);
                    break;
                case ErrorFieldTypeCode.Hint:
                    Hint = buf.ReadNullTerminatedString(PGUtil.RelaxedUTF8Encoding);
                    break;
                case ErrorFieldTypeCode.Position:
                    var positionStr = buf.ReadNullTerminatedString();
                    int position;
                    if (!int.TryParse(positionStr, out position)) {
                        Log.Warn("Non-numeric position in ErrorResponse: " + positionStr);
                        continue;
                    }
                    Position = position;
                    break;
                case ErrorFieldTypeCode.InternalPosition:
                    var internalPositionStr = buf.ReadNullTerminatedString();
                    int internalPosition;
                    if (!Int32.TryParse(internalPositionStr, out internalPosition)) {
                        Log.Warn("Non-numeric position in ErrorResponse: " + internalPositionStr);
                        continue;
                    }
                    InternalPosition = internalPosition;
                    break;
                case ErrorFieldTypeCode.InternalQuery:
                    InternalQuery = buf.ReadNullTerminatedString();
                    break;
                case ErrorFieldTypeCode.Where:
                    Where = buf.ReadNullTerminatedString();
                    break;
                case ErrorFieldTypeCode.File:
                    File = buf.ReadNullTerminatedString(PGUtil.RelaxedUTF8Encoding);
                    break;
                case ErrorFieldTypeCode.Line:
                    Line = buf.ReadNullTerminatedString();
                    break;
                case ErrorFieldTypeCode.Routine:
                    Routine = buf.ReadNullTerminatedString();
                    break;
                case ErrorFieldTypeCode.SchemaName:
                    SchemaName = buf.ReadNullTerminatedString();
                    break;
                case ErrorFieldTypeCode.TableName:
                    TableName = buf.ReadNullTerminatedString();
                    break;
                case ErrorFieldTypeCode.ColumnName:
                    ColumnName = buf.ReadNullTerminatedString();
                    break;
                case ErrorFieldTypeCode.DataTypeName:
                    DataTypeName = buf.ReadNullTerminatedString();
                    break;
                case ErrorFieldTypeCode.ConstraintName:
                    ConstraintName = buf.ReadNullTerminatedString();
                    break;
                default:
                    // Unknown error field; consume and discard.
                    buf.ReadNullTerminatedString();
                    break;
                }
            }
        }

        [ContractInvariantMethod]
        void ObjectInvariants()
        {
            Contract.Invariant(Code != null);
            Contract.Invariant(Message != null);
        }

        /// <summary>
        /// Error and notice message field codes
        /// </summary>
        enum ErrorFieldTypeCode : byte
        {
            Done = 0,
            Severity = (byte)'S',
            Code = (byte)'C',
            Message = (byte)'M',
            Detail = (byte)'D',
            Hint = (byte)'H',
            Position = (byte)'P',
            InternalPosition = (byte)'p',
            InternalQuery = (byte)'q',
            Where = (byte)'W',
            SchemaName = (byte)'s',
            TableName = (byte)'t',
            ColumnName = (byte)'c',
            DataTypeName = (byte)'d',
            ConstraintName = (byte)'n',
            File = (byte)'F',
            Line = (byte)'L',
            Routine = (byte)'R'
        }
    }
}<|MERGE_RESOLUTION|>--- conflicted
+++ resolved
@@ -23,7 +23,6 @@
 
 using System;
 using System.Diagnostics.Contracts;
-using System.Runtime.Serialization;
 using Npgsql.Logging;
 #if NET45 || NET451
 using System.Runtime.Serialization;
@@ -31,13 +30,9 @@
 
 namespace Npgsql.BackendMessages
 {
-<<<<<<< HEAD
-    [Serializable]
-=======
 #if NET45 || NET451
     [Serializable]
 #endif
->>>>>>> 9e75d8d9
     class ErrorOrNoticeMessage
     {
         static readonly NpgsqlLogger Log = NpgsqlLogManager.GetCurrentClassLogger();
