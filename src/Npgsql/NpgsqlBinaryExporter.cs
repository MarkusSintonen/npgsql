--- conflicted
+++ resolved
@@ -199,11 +199,7 @@
                     throw new InvalidCastException("Column is null");
                 }
 
-<<<<<<< HEAD
-                var result = handler.Read<T>(_buf, _columnLen);
-=======
                 var result = handler.ReadFully<T>(_buf, _columnLen);
->>>>>>> 9e75d8d9
                 _leftToReadInDataMsg -= _columnLen;
                 _columnLen = int.MinValue;   // Mark that the (next) column length hasn't been read yet
                 _column++;
