﻿#region License
// The PostgreSQL License
//
// Copyright (C) 2016 The Npgsql Development Team
//
// Permission to use, copy, modify, and distribute this software and its
// documentation for any purpose, without fee, and without a written
// agreement is hereby granted, provided that the above copyright notice
// and this paragraph and the following two paragraphs appear in all copies.
//
// IN NO EVENT SHALL THE NPGSQL DEVELOPMENT TEAM BE LIABLE TO ANY PARTY
// FOR DIRECT, INDIRECT, SPECIAL, INCIDENTAL, OR CONSEQUENTIAL DAMAGES,
// INCLUDING LOST PROFITS, ARISING OUT OF THE USE OF THIS SOFTWARE AND ITS
// DOCUMENTATION, EVEN IF THE NPGSQL DEVELOPMENT TEAM HAS BEEN ADVISED OF
// THE POSSIBILITY OF SUCH DAMAGE.
//
// THE NPGSQL DEVELOPMENT TEAM SPECIFICALLY DISCLAIMS ANY WARRANTIES,
// INCLUDING, BUT NOT LIMITED TO, THE IMPLIED WARRANTIES OF MERCHANTABILITY
// AND FITNESS FOR A PARTICULAR PURPOSE. THE SOFTWARE PROVIDED HEREUNDER IS
// ON AN "AS IS" BASIS, AND THE NPGSQL DEVELOPMENT TEAM HAS NO OBLIGATIONS
// TO PROVIDE MAINTENANCE, SUPPORT, UPDATES, ENHANCEMENTS, OR MODIFICATIONS.
#endregion

using System;
using System.Collections.Generic;
using System.Globalization;
using System.Linq;
using System.Text;
using Npgsql.BackendMessages;
using NpgsqlTypes;
using System.Data;
using System.Diagnostics.Contracts;

namespace Npgsql.TypeHandlers.NumericHandlers
{
    /// <remarks>
    /// http://www.postgresql.org/docs/current/static/datatype-numeric.html
    /// </remarks>
    [TypeMapping("int2", NpgsqlDbType.Smallint, new[] { DbType.Int16, DbType.Byte, DbType.SByte }, new[] { typeof(short), typeof(byte), typeof(sbyte) }, DbType.Int16)]
<<<<<<< HEAD
    internal class Int16Handler : TypeHandler<short>,
        ISimpleTypeReader<short>, ISimpleTypeWriter, ISimpleTypeReader<byte>,
        ISimpleTypeReader<sbyte>, ISimpleTypeReader<int>, ISimpleTypeReader<long>,
        ISimpleTypeReader<float>, ISimpleTypeReader<double>, ISimpleTypeReader<decimal>,
        ISimpleTypeReader<string>
=======
    internal class Int16Handler : SimpleTypeHandler<short>,
        ISimpleTypeHandler<byte>, ISimpleTypeHandler<sbyte>, ISimpleTypeHandler<int>, ISimpleTypeHandler<long>,
        ISimpleTypeHandler<float>, ISimpleTypeHandler<double>, ISimpleTypeHandler<decimal>,
        ISimpleTypeHandler<string>
>>>>>>> 9e75d8d9
    {
        internal Int16Handler(IBackendType backendType) : base(backendType) { }

        public override short Read(ReadBuffer buf, int len, FieldDescription fieldDescription)
        {
            return buf.ReadInt16();
        }

        byte ISimpleTypeHandler<byte>.Read(ReadBuffer buf, int len, FieldDescription fieldDescription)
        {
            return (byte)Read(buf, len, fieldDescription);
        }

<<<<<<< HEAD
        sbyte ISimpleTypeReader<sbyte>.Read(NpgsqlBuffer buf, int len, FieldDescription fieldDescription)
=======
        sbyte ISimpleTypeHandler<sbyte>.Read(ReadBuffer buf, int len, FieldDescription fieldDescription)
>>>>>>> 9e75d8d9
        {
            return (sbyte)Read(buf, len, fieldDescription);
        }

<<<<<<< HEAD
        int ISimpleTypeReader<int>.Read(NpgsqlBuffer buf, int len, FieldDescription fieldDescription)
=======
        int ISimpleTypeHandler<int>.Read(ReadBuffer buf, int len, FieldDescription fieldDescription)
>>>>>>> 9e75d8d9
        {
            return Read(buf, len, fieldDescription);
        }

        long ISimpleTypeHandler<long>.Read(ReadBuffer buf, int len, FieldDescription fieldDescription)
        {
            return Read(buf, len, fieldDescription);
        }

        float ISimpleTypeHandler<float>.Read(ReadBuffer buf, int len, FieldDescription fieldDescription)
        {
            return Read(buf, len, fieldDescription);
        }

        double ISimpleTypeHandler<double>.Read(ReadBuffer buf, int len, FieldDescription fieldDescription)
        {
            return Read(buf, len, fieldDescription);
        }

        decimal ISimpleTypeHandler<decimal>.Read(ReadBuffer buf, int len, FieldDescription fieldDescription)
        {
            return Read(buf, len, fieldDescription);
        }

        string ISimpleTypeHandler<string>.Read(ReadBuffer buf, int len, FieldDescription fieldDescription)
        {
            return Read(buf, len, fieldDescription).ToString();
        }

        public override int ValidateAndGetLength(object value, NpgsqlParameter parameter)
        {
            if (!(value is short))
            {
                var converted = Convert.ToInt16(value);
                if (parameter == null)
                {
                    throw CreateConversionButNoParamException(value.GetType());
                }
                parameter.ConvertedValue = converted;
            }
            return 2;
        }

        public override void Write(object value, WriteBuffer buf, NpgsqlParameter parameter)
        {
            if (parameter?.ConvertedValue != null) {
                value = parameter.ConvertedValue;
            }
            buf.WriteInt16((short)value);
        }
    }
}<|MERGE_RESOLUTION|>--- conflicted
+++ resolved
@@ -37,18 +37,10 @@
     /// http://www.postgresql.org/docs/current/static/datatype-numeric.html
     /// </remarks>
     [TypeMapping("int2", NpgsqlDbType.Smallint, new[] { DbType.Int16, DbType.Byte, DbType.SByte }, new[] { typeof(short), typeof(byte), typeof(sbyte) }, DbType.Int16)]
-<<<<<<< HEAD
-    internal class Int16Handler : TypeHandler<short>,
-        ISimpleTypeReader<short>, ISimpleTypeWriter, ISimpleTypeReader<byte>,
-        ISimpleTypeReader<sbyte>, ISimpleTypeReader<int>, ISimpleTypeReader<long>,
-        ISimpleTypeReader<float>, ISimpleTypeReader<double>, ISimpleTypeReader<decimal>,
-        ISimpleTypeReader<string>
-=======
     internal class Int16Handler : SimpleTypeHandler<short>,
         ISimpleTypeHandler<byte>, ISimpleTypeHandler<sbyte>, ISimpleTypeHandler<int>, ISimpleTypeHandler<long>,
         ISimpleTypeHandler<float>, ISimpleTypeHandler<double>, ISimpleTypeHandler<decimal>,
         ISimpleTypeHandler<string>
->>>>>>> 9e75d8d9
     {
         internal Int16Handler(IBackendType backendType) : base(backendType) { }
 
@@ -62,20 +54,12 @@
             return (byte)Read(buf, len, fieldDescription);
         }
 
-<<<<<<< HEAD
-        sbyte ISimpleTypeReader<sbyte>.Read(NpgsqlBuffer buf, int len, FieldDescription fieldDescription)
-=======
         sbyte ISimpleTypeHandler<sbyte>.Read(ReadBuffer buf, int len, FieldDescription fieldDescription)
->>>>>>> 9e75d8d9
         {
             return (sbyte)Read(buf, len, fieldDescription);
         }
 
-<<<<<<< HEAD
-        int ISimpleTypeReader<int>.Read(NpgsqlBuffer buf, int len, FieldDescription fieldDescription)
-=======
         int ISimpleTypeHandler<int>.Read(ReadBuffer buf, int len, FieldDescription fieldDescription)
->>>>>>> 9e75d8d9
         {
             return Read(buf, len, fieldDescription);
         }
